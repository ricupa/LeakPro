"""Models for the datasets."""
<<<<<<< HEAD
import torch
import torch.nn.functional as F  # noqa: N812
from torch import nn
from torchvision import models
=======

from torch import Tensor, flatten, nn
from torch.nn import Module, functional
>>>>>>> 514e3f4a

from leakpro.import_helper import Self


class NN(Module):
    """NN for Adult dataset."""

    def __init__(self:Self, in_shape:int, num_classes:int=10) -> None:
        """Initialize the model.

        Args:
        ----
            in_shape (int): The input shape.
            num_classes (int, optional): The number of classes. Defaults to 10.

        """
        super().__init__()

        # Store the initialization parameters to be saved in the metadata
        self.init_params = {
            "in_shape": in_shape,
            "num_classes": num_classes
        }

        self.fc1 = nn.Linear(in_shape, 100)
        self.fc2 = nn.Linear(100, 50)
        self.fc3 = nn.Linear(50, num_classes)

    def forward(self:Self, inputs:Tensor) -> Tensor:
        """Forward pass of the model."""
        inputs = inputs.flatten(1)
        outputs = functional.relu(self.fc1(inputs))
        outputs = functional.relu(self.fc2(outputs))
        return functional.relu(self.fc3(outputs))

class ConvNet(Module):
    """Convolutional Neural Network model."""

    def __init__(self:Self) -> None:
        """Initialize the ConvNet model."""
        super().__init__()

        self.conv1 = nn.Conv2d(3, 6, 5)
        self.pool = nn.MaxPool2d(2, 2)
        self.conv2 = nn.Conv2d(6, 16, 5)
        self.fc1 = nn.Linear(16 * 5 * 5, 120)
        self.fc2 = nn.Linear(120, 84)
        self.fc3 = nn.Linear(84, 10)

    def forward(self:Self, x:Tensor) -> Tensor:
        """Forward pass of the model.

        Args:
        ----
            x (torch.Tensor): The input tensor.

        Returns:
        -------
            torch.Tensor: The output tensor.

        """
        x = self.pool(functional.relu(self.conv1(x)))
        x = self.pool(functional.relu(self.conv2(x)))
        x = flatten(x, 1) # flatten all dimensions except batch
        x = functional.relu(self.fc1(x))
        x = functional.relu(self.fc2(x))
        return self.fc3(x)


class SmallerSingleLayerConvNet(nn.Module):
    """Smaller Convolutional Neural Network model with only one convolutional layer."""

    def __init__(self:Self) -> None:
        """Initialize the SmallerSingleLayerConvNet model."""
        super().__init__()
        # Only one convolutional layer
        self.conv1 = nn.Conv2d(3, 4, 5)
        self.pool = nn.MaxPool2d(2, 2)

        # Adjusting the linear layers since we now have only one conv layer
        # Assuming the input image size is 32x32, after one convolution and pooling, the size is reduced to 14x14 (32 -> 28 -> 14)
        self.fc1 = nn.Linear(4 * 14 * 14, 120)  # Adjusted to match the output of the pooling layer
        self.fc2 = nn.Linear(120, 84)
        self.fc3 = nn.Linear(84, 10)

    def forward(self:Self, x:Tensor) -> Tensor:
        """Forward pass of the model."""
<<<<<<< HEAD
        x = self.pool(F.relu(self.conv1(x)))
        x = torch.flatten(x, 1)  # flatten all dimensions except the batch
        x = F.relu(self.fc1(x))
        x = F.relu(self.fc2(x))
        return self.fc3(x)

class ResNet18(nn.Module):
    """ResNet-18 model from torchvision."""

    def __init__(self:Self, num_classes:int = 10) -> None:  # noqa: D417
        """Initialize the ResNet-18 model.

        Args:
        ----
            num_classes (int, optional): The number of classes. Defaults to 1000.

        """
        super().__init__()
        self.init_params = {
            "num_classes": num_classes
        }
        self.model = models.resnet18(pretrained=False, num_classes=num_classes)

    def forward(self:Self, x:torch.Tensor) -> torch.Tensor:
        """Forward pass of the model.

        Args:
        ----
            x (torch.Tensor): The input tensor.

        Returns:
        -------
            torch.Tensor: The output tensor.

        """
        return self.model(x)
=======
        x = self.pool(functional.relu(self.conv1(x)))
        x = flatten(x, 1)  # flatten all dimensions except the batch
        x = functional.relu(self.fc1(x))
        x = functional.relu(self.fc2(x))
        return self.fc3(x)
>>>>>>> 514e3f4a
<|MERGE_RESOLUTION|>--- conflicted
+++ resolved
@@ -1,14 +1,8 @@
 """Models for the datasets."""
-<<<<<<< HEAD
-import torch
-import torch.nn.functional as F  # noqa: N812
-from torch import nn
-from torchvision import models
-=======
 
 from torch import Tensor, flatten, nn
 from torch.nn import Module, functional
->>>>>>> 514e3f4a
+from torchvision import models
 
 from leakpro.import_helper import Self
 
@@ -96,11 +90,10 @@
 
     def forward(self:Self, x:Tensor) -> Tensor:
         """Forward pass of the model."""
-<<<<<<< HEAD
-        x = self.pool(F.relu(self.conv1(x)))
-        x = torch.flatten(x, 1)  # flatten all dimensions except the batch
-        x = F.relu(self.fc1(x))
-        x = F.relu(self.fc2(x))
+        x = self.pool(functional.relu(self.conv1(x)))
+        x = flatten(x, 1)  # flatten all dimensions except the batch
+        x = functional.relu(self.fc1(x))
+        x = functional.relu(self.fc2(x))
         return self.fc3(x)
 
 class ResNet18(nn.Module):
@@ -132,11 +125,4 @@
             torch.Tensor: The output tensor.
 
         """
-        return self.model(x)
-=======
-        x = self.pool(functional.relu(self.conv1(x)))
-        x = flatten(x, 1)  # flatten all dimensions except the batch
-        x = functional.relu(self.fc1(x))
-        x = functional.relu(self.fc2(x))
-        return self.fc3(x)
->>>>>>> 514e3f4a
+        return self.model(x)