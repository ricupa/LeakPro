"""Module that contains the schema definitions for the input handler."""

from typing import Annotated, Any, Callable, Dict, List, Literal, Optional

import optuna
from pydantic import BaseModel, ConfigDict, Field, field_validator
from torch.nn import Module

from leakpro.metrics.attack_result import MIAResult


class OptimizerConfig(BaseModel):
    """Schema for optimizer parameters."""

    name: str = Field(..., description="Optimizer name")
    lr: float = Field(default=1e-3, ge=0, description="Learning rate")
    weight_decay: float = Field(default=0.0, ge=0, description="Weight decay parameter")
    momentum: float = Field(default=0.0, ge=0, description="Momentum parameter")
    dampening: float = Field(default=0.0, ge=0, description="Dampening parameter")
    nesterov: bool = Field(default=False, description="Whether Nesterov momentum is used")

    @field_validator("name", mode="before")
    @classmethod
    def lowercase_attack_type(cls, v: str) -> str:
        """Convert optimizer name type to lowercase."""
        return v.lower() if isinstance(v, str) else v


class LossConfig(BaseModel):
    """Schema for loss function parameters."""

    name: str = Field(..., description="Loss function name")

    @field_validator("name", mode="before")
    @classmethod
    def lowercase_attack_type(cls, v: str) -> str:
        """Convert loss name type to lowercase."""
        return v.lower() if isinstance(v, str) else v

class ReconstructionConfig(BaseModel):
    """Configuration for reconstruction attacks."""

    batch_size: int = Field(32, description="Batch size used during reconstruction")
    num_class_samples: int = Field(1, description="Number of samples to generate for each class")
    num_audited_classes: int = Field(100, description="Number of classes to audit")
    metrics: Dict[str, Any] = Field(default_factory=dict)

class AuditConfig(BaseModel):
    """Configuration for the audit process."""

    random_seed: int = Field(default=42, description="Random seed for reproducibility")
    attack_type: Literal["mia", "gia", "minv", "synthetic"] = Field(..., description="Type of attack: must be one of ['mia', 'gia', 'minv', 'synthetic]")  # noqa: E501
    attack_list: Dict[str, Any] = Field(..., min_length=1, description="Must have at least one attack")
    hyper_param_search: bool = Field(default=False, description="Whether to perform hyperparameter search")
    data_modality: Literal["image", "tabular", "text", "graph", "timeseries"] = Field(..., description="Type of data modality: must be one of ['image', 'tabular', 'text', 'graph', 'timeseries']")  # noqa: E501
    output_dir: str = Field(..., description="Output directory for audit results")

    reconstruction: Optional[ReconstructionConfig] = Field(None, description="Reconstruction attack configuration")

    # turn some of the fields to lowercase
    @field_validator("attack_type", "data_modality", "attack_list", mode="before")
    @classmethod
    def lowercase_attack_type(cls, v: str) -> str:
        """Convert attack type to lowercase."""
        return v.lower() if isinstance(v, str) else v

class TargetConfig(BaseModel):
    """Configuration for the target model."""

    module_path: Annotated[str, Field(pattern=r".*\.py$", description="Path to the target model module")]
    model_class: str = Field(..., description="Class name of the model")
    target_folder: str = Field(..., description="Directory where target model data is stored")
    data_path: str = Field(..., description="Path to dataset file")
    # TODO: Change data_path description to be more descriptive, i.e path to target (or private) dataset.

    # MINV-specific field - optional
    public_data_path: Optional[str] = Field(None, description="Path to the public dataset used for model inversion")

class ShadowModelConfig(BaseModel):
    """Configuration for the Shadow models."""

    model_class: Optional[str] = None
    module_path: Optional[str] = None
    init_params: Optional[Dict[str, Any]] = Field(default_factory=dict, description="Model initialization parameters")
    optimizer: Optional[OptimizerConfig] = Field(..., description="Optimizer configuration")
    loss: Optional[LossConfig] = Field(..., description="Loss function configuration")
    batch_size: Optional[int] = Field(..., ge=1, description="Batch size used during training")
    epochs: Optional[int] = Field(..., ge=1, description="Number of training epochs")

class DistillationModelConfig(BaseModel):
    """Configuration for the distillation models."""

    pass  # Add fields when necessary


class LeakProConfig(BaseModel):
    """Configuration for the LeakPro framework."""

    audit: AuditConfig
    target: TargetConfig
    shadow_model: Optional[ShadowModelConfig] = Field(None, description="Shadow model config")
    distillation_model: Optional[DistillationModelConfig] = Field(None, description="Distillation model config")


class TrainingOutput(BaseModel):
    """Output of the training procedure."""

    model: Module
    metrics: Dict[str, Any] = Field(default_factory=dict)

    # Validate that the model is an instance of torch.nn.Module
    @field_validator("model", mode="before")
    @classmethod
    def validate_model(cls, v:Module) -> Module:
        """Validate that the model is an instance of torch.nn.Module."""
        if not isinstance(v, Module):
            raise ValueError("model must be an instance of torch.nn.Module")
        return v

    model_config = ConfigDict(arbitrary_types_allowed=True)

class MIAMetaDataSchema(BaseModel):
    """Schema for training metadata."""

    train_indices: List[int] = Field(..., min_length=1, description="Indices of training samples")
    test_indices: List[int] = Field(..., min_length=1, description="Indices of testing samples")
    num_train: int = Field(ge=0, description="Number of training samples")
    init_params: Dict[str, Any] = Field(default_factory=dict, description="Model initialization parameters")
    optimizer: OptimizerConfig = Field(..., description="Optimizer configuration")
    loss: LossConfig = Field(..., description="Loss function configuration")
    batch_size: int = Field(ge=1, description="Batch size used during training")
    epochs: int = Field(ge=1, description="Number of training epochs")
    train_acc: float = Field(ge=0, le=1, description="Training accuracy (0-1 scale)")
    test_acc: float = Field(ge=0, le=1, description="Test accuracy (0-1 scale)")
    train_loss: float = Field(..., description="Training loss")
    test_loss: float = Field(..., description="Test loss")
    dataset: str = Field(..., description="Dataset name")

    model_config = ConfigDict(from_attributes=True)

class ShadowModelTrainingSchema(BaseModel):
    """Schema for Shadow model metadata storage."""

    init_params: Dict[str, Any] = Field(..., description="Model initialization parameters")
    train_indices: List[int] = Field(..., description="Indices of training samples")
    num_train: int = Field(..., ge=0, description="Number of training samples")
    optimizer: str = Field(..., description="Optimizer name")
    criterion: str = Field(..., description="Criterion (loss function) name")
    batch_size: int = Field(..., ge=1, description="Batch size used during training")
    epochs: int = Field(..., ge=1, description="Number of training epochs")
    train_acc: float = Field(..., ge=0.0, le=1.0, description="Training accuracy (0 to 1)")
    train_loss: float = Field(..., ge=0.0, description="Training loss")
    test_acc: float = Field(..., ge=0.0, le=1.0, description="Test accuracy (0 to 1)")
    test_loss: float = Field(..., ge=0.0, description="Test loss")
    online: bool = Field(..., description="Online vs. offline training")
    model_class: str = Field(..., description="Model class name")
    target_model_hash: str = Field(..., description="Hash of target model")

class DistillationModelTrainingSchema(BaseModel):
    """Schema for metadata storage for distillation."""

    init_params: Dict[str, Any] = Field(..., description="Model initialization parameters")
    train_indices: List[int] = Field(..., description="Indices of training samples used for distillation")
    num_train: int = Field(..., ge=0, description="Number of training samples used for distillation")
    optimizer: str = Field(..., description="Optimizer name")
    batch_size: int = Field(..., ge=1, description="Batch size used during training")
    epochs: int = Field(..., ge=1, description="Number of training epochs")
<<<<<<< HEAD
    label_only: bool = Field(..., description="Whether the distillation process is label-only")
=======
    label_only: bool = Field(..., description="Whether the distillation process is label-only")

def avg_tpr_at_low_fpr(result: MIAResult) -> float:
    """Calculate the average TPR for FPR values below fpr_threshold.

    This will be used as the default objective function for the hyperparameter search on MIA.
    """
    from numpy import mean
    fpr_threshold = 1e-2
    mask = result.fpr < fpr_threshold
    return float(mean(result.tpr[mask]))

class OptunaConfig(BaseModel):
    """Configuration for the Optuna hyperparameter search."""

    seed: int = Field(default=1234,
                      description="Random seed for reproducibility")
    n_trials: int = Field(default=50,
                          description="Number of trials to find the optimal hyperparameters")
    direction: Literal["maximize", "minimize"] = Field("maximize",
                                                       description="Direction of the optimization, minimize or maximize")
    pruner: optuna.pruners.BasePruner = Field(default=optuna.pruners.MedianPruner(n_warmup_steps=5),
                                              description="Number of steps before pruning of experiments will be available")
    objective: Callable[[MIAResult], float] = Field(default=avg_tpr_at_low_fpr,
                                                    description="Objective function: MIAResult -> float")

    model_config = ConfigDict(arbitrary_types_allowed=True)
>>>>>>> ae68fe14
<|MERGE_RESOLUTION|>--- conflicted
+++ resolved
@@ -165,9 +165,6 @@
     optimizer: str = Field(..., description="Optimizer name")
     batch_size: int = Field(..., ge=1, description="Batch size used during training")
     epochs: int = Field(..., ge=1, description="Number of training epochs")
-<<<<<<< HEAD
-    label_only: bool = Field(..., description="Whether the distillation process is label-only")
-=======
     label_only: bool = Field(..., description="Whether the distillation process is label-only")
 
 def avg_tpr_at_low_fpr(result: MIAResult) -> float:
@@ -195,4 +192,3 @@
                                                     description="Objective function: MIAResult -> float")
 
     model_config = ConfigDict(arbitrary_types_allowed=True)
->>>>>>> ae68fe14
