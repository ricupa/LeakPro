"""Run optuna to find best hyperparameters."""
from abc import ABC, abstractmethod
<<<<<<< HEAD
from dataclasses import dataclass
from typing import Optional
=======
>>>>>>> b0ae43cd

from leakpro.utils.import_helper import Self

from leakpro.utils.import_helper import Self


class AbstractAttack(ABC):
    """Abstract attack template for attack objects."""

    def get_configs(self: Self) -> dict:
        """Return configs used for attack."""
        return self.configs

    @abstractmethod
    def run_attack() -> None:
        """Run the attack on the target model and dataset.

        This method is implemented by subclasses (e.g., GIA and MIA attacks),
        each of which provides specific behavior and results.

        Returns
        -------
        Depends on the subclass implementation.

        """
        pass
<|MERGE_RESOLUTION|>--- conflicted
+++ resolved
@@ -1,12 +1,5 @@
 """Run optuna to find best hyperparameters."""
 from abc import ABC, abstractmethod
-<<<<<<< HEAD
-from dataclasses import dataclass
-from typing import Optional
-=======
->>>>>>> b0ae43cd
-
-from leakpro.utils.import_helper import Self
 
 from leakpro.utils.import_helper import Self
 
