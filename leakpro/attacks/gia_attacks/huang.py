"""Huang, Yangisibo, et al. "Evaluating Gradient Inversion Attacks and Defenses in Federated Learning."."""

import os
from collections.abc import Generator
from copy import deepcopy
from dataclasses import dataclass, field
from typing import Optional

import torch
from optuna.trial import Trial
from torch import Tensor
from torch.nn import CrossEntropyLoss, Module
from torch.utils.data import DataLoader

from leakpro.attacks.gia_attacks.abstract_gia import AbstractGIA
<<<<<<< HEAD
from leakpro.fl_utils.data_utils import GiaDataModalityExtension, GiaImageClassifictaionExtension
=======
from leakpro.fl_utils.data_utils import GiaDataModalityExtension, GiaImageExtension
>>>>>>> 4b006e0e
from leakpro.fl_utils.gia_optimizers import MetaSGD
from leakpro.fl_utils.gia_train import train, train3
from leakpro.fl_utils.model_utils import BNFeatureHook
from leakpro.fl_utils.similarity_measurements import cosine_similarity_weights, l2_norm, total_variation
from leakpro.reporting.attack_result import GIAResults
from leakpro.utils.import_helper import Callable, Self
from leakpro.utils.logger import logger


@dataclass
class HuangConfig:
    """Possible configs for the Inverting Gradients attack."""

    # total variation scale for smoothing the reconstructions after each iteration
    tv_reg: float = 0.052
    # learning rate on the attack optimizer
    attack_lr: float = 0.1
    # iterations for the attack steps
    at_iterations: int = 10000
    # MetaOptimizer, see MetaSGD for implementation
    optimizer: object = field(default_factory=lambda: MetaSGD())
    # Client loss function
    criterion: object = field(default_factory=lambda: CrossEntropyLoss(reduction="mean"))
    # Data modality extension
<<<<<<< HEAD
    data_extension: GiaDataModalityExtension = field(default_factory=lambda: GiaImageClassifictaionExtension())
=======
    data_extension: GiaDataModalityExtension = field(default_factory=lambda: GiaImageExtension())
>>>>>>> 4b006e0e
    # Number of epochs for the client attack
    epochs: int = 1
    # if to use median pool 2d on images, can improve attack on high higher resolution (100+)
    median_pooling: bool = False
    # bn regularizer
    bn_reg: float = 0.00016
    # l2 scale for discouraging high overall pixel intensity
    l2_scale: float = 0
    # if we compare difference only for top 10 layers with largest changes. Potentially good for larger models.
    top10norms: bool = False


class Huang(AbstractGIA):
    """Gradient inversion attack by Huang et al."""

    def __init__(self: Self, model: Module, client_loader: DataLoader, data_mean: Tensor, data_std: Tensor,
                train_fn: Optional[Callable] = None, configs: Optional[HuangConfig] = None) -> None:
        super().__init__()
        self.original_model = model
        self.model = deepcopy(self.original_model)
        self.best_loss = float("inf")
        self.best_reconstruction = None
        self.best_reconstruction_round = None

        self.configs = configs if configs is not None else HuangConfig()

        self.client_loader = client_loader
        self.train_fn = train_fn if train_fn is not None else train
        self.data_mean = data_mean
        self.data_std = data_std

        # required for optuna to save the best hyperparameters
        self.attack_folder_path = "leakpro_output/attacks/huang"
        os.makedirs(self.attack_folder_path, exist_ok=True)

        self.prepare_attack()
        logger.info("Evaluating with Huang. et al initialized.")

    def description(self:Self) -> dict:
        """Return a description of the attack."""
        title_str = "Inverting gradients"
        reference_str = """Huang, Yangisibo, et al. "Evaluating Gradient Inversion Attacks and Defenses in \
            Federated Learning. Neurips, 2021."""
        summary_str = ""
        detailed_str = ""
        return {
            "title_str": title_str,
            "reference": reference_str,
            "summary": summary_str,
            "detailed": detailed_str,
        }

    def prepare_attack(self:Self) -> None:
        """Prepare the attack.

        Args:
        ----
            self (Self): The instance of the class.

        Returns:
        -------
            None

        """
        # add BN feature hook
        self.loss_r_feature_layers = []

        for module in self.model.modules():
            if isinstance(module, torch.nn.BatchNorm2d):
                self.loss_r_feature_layers.append(BNFeatureHook(module))
        # calculate running bn statistics and get client gradient
        client_gradient = self.train_fn(self.model, self.client_loader,
                                        self.configs.optimizer, self.configs.criterion, self.configs.epochs)

        # Stop updating running statistics
        for module in self.model.modules():
            if isinstance(module, torch.nn.BatchNorm2d):
                module.momentum = 0

        self.reconstruction, self.reconstruction_labels, self.reconstruction_loader = self.configs.data_extension.get_at_data(
            self.client_loader)
        self.reconstruction.requires_grad = True
        self.client_gradient = [p.detach() for p in client_gradient]


    def run_attack(self:Self) -> Generator[tuple[int, Tensor, GIAResults]]:
        """Run the attack and return the combined metric result.

        Returns
        -------
            GIAResults: Container for results on GIA attacks.

        """
        return self.generic_attack_loop(self.configs, self.gradient_closure, self.configs.at_iterations, self.reconstruction,
                                        self.data_mean, self.data_std, self.configs.attack_lr, self.configs.median_pooling,
                                        self.client_loader, self.reconstruction_loader)


    def gradient_closure(self: Self, optimizer: torch.optim.Optimizer) -> Callable:
        """Returns a closure function that calculates loss and gradients."""
        def closure() -> torch.Tensor:
            """Computes the reconstruction loss and performs backpropagation.

            This function computes the gradient and reconstruction loss using cosine similarity between
            original gradients and gradients from reconstruction images. Total variation, BN update distance
            to running statistics, and L2 norm are added to the loss based on scalars.

            Returns
            -------
                torch.Tensor: The reconstruction loss.

            """
            optimizer.zero_grad()
            self.model.zero_grad()
            gradient = self.train_fn(self.model, self.reconstruction_loader, self.configs.optimizer,
                                     self.configs.criterion, self.configs.epochs)
            # gradient = train3(self.model, self.reconstruction, self.reconstruction_labels, self.configs.optimizer,
            #                 self.configs.criterion, self.configs.epochs)
            rec_loss = cosine_similarity_weights(gradient, self.client_gradient, self.configs.top10norms)

            loss_r_feature = sum([
                mod.r_feature
                for (idx, mod) in enumerate(self.loss_r_feature_layers)
            ])

            # Add the TV loss term to penalize large variations between pixels, encouraging smoother images.
            rec_loss += self.configs.tv_reg * total_variation(self.reconstruction)
            rec_loss += self.configs.bn_reg * loss_r_feature
            rec_loss += self.configs.l2_scale * l2_norm(self.reconstruction)
            rec_loss.backward()
            self.reconstruction.grad.sign_()
            return rec_loss
        return closure

    def _configure_attack(self: Self, configs: dict) -> None:
        pass

    def suggest_parameters(self: Self, trial: Trial) -> None:
        """Suggest parameters to chose and range for optimization for the Huang attack."""
        total_variation = trial.suggest_float("total_variation", 1e-6, 1e-1, log=True)
        bn_reg = trial.suggest_float("bn_reg", 1e-4, 1e-1, log=True)
        self.configs.tv_reg = total_variation
        self.configs.bn_reg = bn_reg

    def reset_attack(self: Self, new_config:dict) -> None:  # noqa: ARG002
        """Reset attack to initial state."""
        self.best_loss = float("inf")
        self.best_reconstruction = None
        self.best_reconstruction_round = None
        self.model = deepcopy(self.original_model)
        self.prepare_attack()
        logger.info("Huang attack reset to initial state.")<|MERGE_RESOLUTION|>--- conflicted
+++ resolved
@@ -13,13 +13,9 @@
 from torch.utils.data import DataLoader
 
 from leakpro.attacks.gia_attacks.abstract_gia import AbstractGIA
-<<<<<<< HEAD
-from leakpro.fl_utils.data_utils import GiaDataModalityExtension, GiaImageClassifictaionExtension
-=======
 from leakpro.fl_utils.data_utils import GiaDataModalityExtension, GiaImageExtension
->>>>>>> 4b006e0e
 from leakpro.fl_utils.gia_optimizers import MetaSGD
-from leakpro.fl_utils.gia_train import train, train3
+from leakpro.fl_utils.gia_train import train
 from leakpro.fl_utils.model_utils import BNFeatureHook
 from leakpro.fl_utils.similarity_measurements import cosine_similarity_weights, l2_norm, total_variation
 from leakpro.reporting.attack_result import GIAResults
@@ -42,11 +38,7 @@
     # Client loss function
     criterion: object = field(default_factory=lambda: CrossEntropyLoss(reduction="mean"))
     # Data modality extension
-<<<<<<< HEAD
-    data_extension: GiaDataModalityExtension = field(default_factory=lambda: GiaImageClassifictaionExtension())
-=======
     data_extension: GiaDataModalityExtension = field(default_factory=lambda: GiaImageExtension())
->>>>>>> 4b006e0e
     # Number of epochs for the client attack
     epochs: int = 1
     # if to use median pool 2d on images, can improve attack on high higher resolution (100+)
@@ -163,8 +155,6 @@
             self.model.zero_grad()
             gradient = self.train_fn(self.model, self.reconstruction_loader, self.configs.optimizer,
                                      self.configs.criterion, self.configs.epochs)
-            # gradient = train3(self.model, self.reconstruction, self.reconstruction_labels, self.configs.optimizer,
-            #                 self.configs.criterion, self.configs.epochs)
             rec_loss = cosine_similarity_weights(gradient, self.client_gradient, self.configs.top10norms)
 
             loss_r_feature = sum([
