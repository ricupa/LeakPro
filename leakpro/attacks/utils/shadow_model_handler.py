"""Module for handling shadow models."""

import logging
import os
import pickle
import re
import time

<<<<<<< HEAD
from numba import njit, prange
=======
>>>>>>> 5dd725c2
import joblib
import numpy as np
from numba import njit
from torch import cuda, device, load, nn, optim, save
from torch.nn import Module
from torch.utils.data import DataLoader, Dataset
from tqdm import tqdm

from leakpro.import_helper import Self, Tuple
from leakpro.model import PytorchModel
from leakpro.utils.input_handler import get_class_from_module, import_module_from_file


def singleton(cls):  # noqa: ANN001, ANN201
    """Decorator to create a singleton with initialization parameters."""
    instances = {}
    params = {}

    def get_instance(*args, **kwargs):  # noqa: ANN003, ANN002, ANN202
        if cls not in instances:
            # Store the initialization parameters when the singleton is first created
            params[cls] = (args, kwargs)
            instances[cls] = cls(*args, **kwargs)  # Create the singleton instance
        elif args or kwargs:
            # Raise an error if trying to reinitialize with different parameters
            raise ValueError("Singleton already created with specific parameters.")
        return instances[cls]

    return get_instance

@singleton
class ShadowModelHandler():
    """A class handling the creation, training, and loading of shadow models."""

    # Create a dictionary mapping lowercase names to optimizer classes (Optimizer is the base class)
    optimizer_mapping = {
        attr.lower(): getattr(optim, attr)
        for attr in dir(optim)
        if isinstance(getattr(optim, attr), type) and issubclass(getattr(optim, attr), optim.Optimizer)
    }

    # Create a dictionary mapping lowercase names to loss classes (_Loss is the base class)
    loss_mapping = {}

    for attr in dir(nn):
        # Get the attribute
        attribute = getattr(nn, attr, None)
        # Ensure it's a class and a subclass of _Loss
        if isinstance(attribute, type) and issubclass(attribute, nn.modules.loss._Loss):
            loss_mapping[attr.lower()] = attribute

    def __init__(self:Self, target_model:Module, target_config:dict, config:dict, logger:logging.Logger)->None:
        """Initialize the ShadowModelHandler.

        Args:
        ----
            target_model (Module): The target model.
            target_config (dict): The configuration of the target model.
            config (dict): The configuration of the ShadowModelHandler.
            logger (logging.Logger): The logger object for logging.

        """
        config = config or {}
        module_path = config.get("module_path")
        model_class_path =  config.get("model_class_path")

        self.logger = logger

        # If no path to shadow model is provided, use the target model blueprint
        if module_path is None or model_class_path is None:
            self.init_params = target_config["init_params"]
            self.shadow_model_blueprint = target_model.model_obj.__class__

            self.logger.info("Shadow model blueprint: target model")
        else:
            self.module_path = module_path
            self.model_class_path = model_class_path
            self.init_params = config.get("init_params", {})
            module = import_module_from_file(self.module_path)
            self.shadow_model_blueprint = get_class_from_module(module, self.model_class_path)

            self.logger.info(f"Shadow model blueprint loaded from {self.model_class_path} from {self.module_path}")

        self.storage_path = config["storage_path"]
        # Check if the folder does not exist
        if not os.path.exists(self.storage_path):
            # Create the folder
            os.makedirs(self.storage_path)
            self.logger.info(f"Created folder {self.storage_path}")

        self.batch_size = config.get("batch_size", target_config["batch_size"])
        if self.batch_size < 0:
            raise ValueError("Batch size cannot be negative")

        self.epochs = config.get("epochs", target_config["epochs"])
        if self.epochs < 0:
            raise ValueError("Number of epochs cannot be negative")

        self.optimizer_config = config.get("optimizer", target_config["optimizer"])
        if self.optimizer_config is None:
            raise ValueError("Optimizer configuration not provided")

        self.loss_config = config.get("loss", target_config["loss"])
        if self.loss_config is None:
            raise ValueError("Loss configuration not provided")

        self.optimizer_class = self.optimizer_mapping[self.optimizer_config.pop("name")]
        self.criterion_class = self.loss_mapping[self.loss_config.pop("name")]

        self.model_storage_name = "shadow_model"
        self.metadata_storage_name = "metadata"

    def create_shadow_models(
        self:Self,
        num_models:int,
        dataset:Dataset,
        indicies:list,
        training_fraction:float
    ) -> None:
        """Create and train shadow models based on the blueprint.

        Args:
        ----
            num_models (int): The number of shadow models to create.
            dataset (torch.utils.data.Dataset): The full dataset available for training the shadow models.
            indicies (list): The indices to use from the dataset for training the shadow models.
            training_fraction (float): The fraction of the dataset to use for training.

        Returns:
        -------
            None

        """
        if num_models < 0:
            raise ValueError("Number of models cannot be negative")

        entries = os.listdir(self.storage_path)
        # Define a regex pattern to match files like model_{i}.pkl
        pattern = re.compile(rf"^{self.model_storage_name}_\d+\.pkl$")
        model_files = [f for f in entries if pattern.match(f)]
        num_to_reuse = len(model_files)

        # Get the size of the dataset
        shadow_data_size = int(len(indicies)*training_fraction)

        for i in range(num_to_reuse, num_models):

            shadow_data_indices = np.random.choice(indicies, shadow_data_size, replace=False)
            shadow_dataset = dataset.subset(shadow_data_indices)
            shadow_train_loader = DataLoader(shadow_dataset, batch_size=self.batch_size, shuffle=True)
            self.logger.info(f"Created shadow dataset {i} with size {len(shadow_dataset)}")

            self.logger.info(f"Training shadow model {i}")
            shadow_model = self.shadow_model_blueprint(**self.init_params)
            shadow_model, train_acc, train_loss = self._train_shadow_model(
                shadow_model, shadow_train_loader, self.optimizer_config, self.loss_config, self.epochs
            )

            self.logger.info(f"Training shadow model {i} complete")
            with open(f"{self.storage_path}/{self.model_storage_name}_{i}.pkl", "wb") as f:
                save(shadow_model.state_dict(), f)
                self.logger.info(f"Saved shadow model {i} to {self.storage_path}")

            self.logger.info(f"Storing metadata for shadow model {i}")
            meta_data = {}
            meta_data["init_params"] = self.init_params
            meta_data["train_indices"] = shadow_data_indices
            meta_data["num_train"] = shadow_data_size
            meta_data["optimizer"] = self.optimizer_class.__name__
            meta_data["criterion"] = self.criterion_class.__name__
            meta_data["batch_size"] = self.batch_size
            meta_data["epochs"] = self.epochs
            meta_data["learning_rate"] = self.optimizer_config["lr"]
            meta_data["weight_decay"] = self.optimizer_config.get("weight_decay", 0.0)
            meta_data["train_acc"] = train_acc
            meta_data["train_loss"] = train_loss

            with open(f"{self.storage_path}/{self.metadata_storage_name}_{i}.pkl", "wb") as f:
                pickle.dump(meta_data, f)

            self.logger.info(f"Metadata for shadow model {i} stored in {self.storage_path}")

    def _train_shadow_model(
        self:Self,
        shadow_model:Module,
        train_loader:DataLoader,
        optimizer_config:dict,
        loss_config:dict,
        epochs:int
    ) -> Tuple[Module, np.ndarray, np.ndarray]:
        """Train a shadow model.

        Args:
        ----
            shadow_model (Module): The shadow model to train.
            train_loader (torch.utils.data.DataLoader): The training data loader.
            optimizer_config (dict): The optimizer configuration to use.
            loss_config (dict): The loss function configuration to use.
            epochs (int): The number of epochs to train the model.

        Returns:
        -------
            Tuple[Module, np.ndarray, np.ndarray]: The trained shadow model, the training accuracy, and the training loss.

        """
        gpu_or_cpu = device("cuda" if cuda.is_available() else "cpu")

        shadow_model.to(gpu_or_cpu)
        shadow_model.train()

        optimizer = self.optimizer_class(shadow_model.parameters(), **optimizer_config)
        criterion = self.criterion_class(**loss_config)

        for epoch in range(epochs):
            train_loss, train_acc = 0, 0
            shadow_model.train()
            for inputs, labels in tqdm(train_loader, desc=f"Epoch {epoch+1}/{epochs}"):
                labels = labels.long()  # noqa: PLW2901
                inputs, labels = inputs.to(gpu_or_cpu, non_blocking=True), labels.to(gpu_or_cpu, non_blocking=True)  # noqa: PLW2901
                optimizer.zero_grad()
                outputs = shadow_model(inputs)
                loss = criterion(outputs, labels)
                pred = outputs.data.max(1, keepdim=True)[1]
                loss.backward()

                optimizer.step()

                # Accumulate performance of shadow model
                train_acc += pred.eq(labels.data.view_as(pred)).sum()
                train_loss += loss.item()

            log_train_str = (
                f"Epoch: {epoch+1}/{epochs} | Train Loss: {train_loss/len(train_loader):.8f} | "
                f"Train Acc: {float(train_acc)/len(train_loader.dataset):.8f}")
            self.logger.info(log_train_str)
        shadow_model.to("cpu")
        return shadow_model, train_acc, train_loss

    def _load_shadow_model(self:Self, index:int) -> Module:
        """Load a shadow model from a saved state.

        Args:
        ----
            index (int): The index of the shadow model to load.

        Returns:
        -------
            Module: The loaded shadow model.

        """
        if index < 0:
            raise ValueError("Index cannot be negative")
        if index >= len(os.listdir(self.storage_path)):
            raise ValueError("Index out of range")
        shadow_model = self.shadow_model_blueprint(**self.init_params)

        try:
            with open(f"{self.storage_path}/{self.model_storage_name}_{index}.pkl", "rb") as f:
                shadow_model.load_state_dict(load(f))
                self.logger.info(f"Loaded shadow model {index}")
            return PytorchModel(shadow_model, self.criterion_class(**self.loss_config))
        except FileNotFoundError:
            self.logger.error(f"Could not find the shadow model {index}")
            return None

    def get_shadow_models(self:Self, num_models:int) -> Tuple[list, list]:
        """Load the the shadow models."""
        shadow_models = []
        shadow_model_indices = []
        for i in range(num_models):
            self.logger.info(f"Loading shadow model {i}")
            shadow_models.append(self._load_shadow_model(i))
            shadow_model_indices.append(i)
        return shadow_models, shadow_model_indices

    def identify_models_trained_on_samples(self:Self, shadow_model_indices: list[int], sample_indices:set[int]) -> list:
        """Identify the shadow models trained on the provided samples.

        Args:
        ----
            shadow_model_indices (list[int]): The indices of the shadow models.
            sample_indices (set[int]): The indices of the samples.

        Returns:
        -------
            list: The list of shadow models trained on the provided samples.

        """
        if shadow_model_indices is None:
            raise ValueError("Shadow model indices must be provided")
        if sample_indices is None:
            raise ValueError("Sample indices must be provided")

        if isinstance(sample_indices, list):
            sample_indices = set(sample_indices)

        self.logger.info("Identifying shadow models trained on provided samples")
        shadow_model_trained_on_data_index = np.zeros((len(shadow_model_indices), len(sample_indices)), dtype=bool)
        for i in shadow_model_indices:
            with open(f"{self.storage_path}/{self.metadata_storage_name}_{i}.pkl", "rb") as f:
                meta_data = joblib.load(f)
                train_indices = set(meta_data["train_indices"])

                for j in range(len(sample_indices)):
                    shadow_model_trained_on_data_index[i, j] = sample_indices[j] in train_indices

        return shadow_model_trained_on_data_index

    def _load_metadata(self:Self, index:int) -> dict:
        """Load a shadow model from a saved state.

        Args:
        ----
            index (int): The index of the shadow model to load metadata for.

        Returns:
        -------
            Module: The loaded metadata.

        """
        if index < 0:
            raise ValueError("Index cannot be negative")
        if index >= len(os.listdir(self.storage_path)):
            raise ValueError("Index out of range")

        try:
            with open(f"{self.storage_path}/{self.metadata_storage_name}_{index}.pkl", "rb") as f:
                return joblib.load(f)
        except FileNotFoundError:
            self.logger.error(f"Could not find the metadata for shadow model {index}")
            return None

    def get_shadow_model_metadata(self:Self, num_models:int) -> list:
        """Load the the shadow model metadata."""
        metadata = []
        for i in range(num_models):
            self.logger.info(f"Loading metadata {i}")
            metadata.append(self._load_metadata(i))
        return metadata

    def get_in_indices_mask(self:Self, num_models:int, dataset:np.ndarray) -> np.ndarray:
<<<<<<< HEAD
        # Retrieve metadata for shadow models
        metadata = self.get_shadow_model_metadata(num_models)
        
        # Extract training indices for each shadow model
        models_in_indices = [data["train_indices"] for data in metadata]
        
        # Convert to numpy array for easier manipulation
        models_in_indices = np.asarray(models_in_indices)
        
        # Initialize list to store masks for audit dataset indices
        start = time.time()
        
        indice_masks = []
        # Iterate over each index in the audit dataset
        for audit_index in tqdm(dataset):
            # Check if the index is present in any of the shadow models training sets
            mask = indice_in_shadowmodel_training_set(audit_index, models_in_indices)
            indice_masks.append(mask)
            
        return np.asarray(indice_masks)
=======
        """Get the mask indicating which indices in the dataset are present in the shadow model training set.

        Args:
        ----
            num_models (int): The number of shadow models.
            dataset (np.ndarray): The dataset.

        Returns:
        -------
            np.ndarray: The mask indicating which indices are present in the shadow model training set.

        """
        metadata = self.get_shadow_model_metadata(num_models)
        models_in_indicies = []
        for data in metadata:
            models_in_indicies.append(data["train_indices"])

        models_in_indicies = np.asarray(models_in_indicies)
        indicie_masks = []
        for audit_indicie in tqdm(dataset):
            mask = indice_in_shadowmodel_training_set(audit_indicie, models_in_indicies)
            indicie_masks.append(mask)

        return np.array(indicie_masks, dtype=bool)
>>>>>>> 5dd725c2

    
@njit
<<<<<<< HEAD
def indice_in_shadowmodel_training_set(audit_indicie:int, models_in_indicies:np.ndarray) -> np.ndarray:
    num_models = len(models_in_indicies)
    mask = np.zeros(num_models, dtype=np.bool_)
    for i in prange(num_models):
        for j in range(models_in_indicies.shape[1]):
            if models_in_indicies[i, j] == audit_indicie:
                mask[i] = True
                break
    return mask
=======
def indice_in_shadowmodel_training_set(audit_indicie:int, models_in_indicies:list) -> list:
    """Check if an audit indice is present in the shadow model training set.

    Args:
    ----
        audit_indicie (int): The audit indice to check.
        models_in_indicies (list): The list of indices in the shadow model training set.

    Returns:
    -------
        list: The mask indicating if the audit indice is present in each shadow model training set.

    """
    return [audit_indicie in in_indicies for in_indicies in models_in_indicies]
>>>>>>> 5dd725c2
<|MERGE_RESOLUTION|>--- conflicted
+++ resolved
@@ -6,10 +6,7 @@
 import re
 import time
 
-<<<<<<< HEAD
 from numba import njit, prange
-=======
->>>>>>> 5dd725c2
 import joblib
 import numpy as np
 from numba import njit
@@ -351,7 +348,18 @@
         return metadata
 
     def get_in_indices_mask(self:Self, num_models:int, dataset:np.ndarray) -> np.ndarray:
-<<<<<<< HEAD
+        """Get the mask indicating which indices in the dataset are present in the shadow model training set.
+
+        Args:
+        ----
+            num_models (int): The number of shadow models.
+            dataset (np.ndarray): The dataset.
+
+        Returns:
+        -------
+            np.ndarray: The mask indicating which indices are present in the shadow model training set.
+
+        """
         # Retrieve metadata for shadow models
         metadata = self.get_shadow_model_metadata(num_models)
         
@@ -372,37 +380,23 @@
             indice_masks.append(mask)
             
         return np.asarray(indice_masks)
-=======
-        """Get the mask indicating which indices in the dataset are present in the shadow model training set.
-
-        Args:
-        ----
-            num_models (int): The number of shadow models.
-            dataset (np.ndarray): The dataset.
-
-        Returns:
-        -------
-            np.ndarray: The mask indicating which indices are present in the shadow model training set.
-
-        """
-        metadata = self.get_shadow_model_metadata(num_models)
-        models_in_indicies = []
-        for data in metadata:
-            models_in_indicies.append(data["train_indices"])
-
-        models_in_indicies = np.asarray(models_in_indicies)
-        indicie_masks = []
-        for audit_indicie in tqdm(dataset):
-            mask = indice_in_shadowmodel_training_set(audit_indicie, models_in_indicies)
-            indicie_masks.append(mask)
-
-        return np.array(indicie_masks, dtype=bool)
->>>>>>> 5dd725c2
+        
 
     
 @njit
-<<<<<<< HEAD
 def indice_in_shadowmodel_training_set(audit_indicie:int, models_in_indicies:np.ndarray) -> np.ndarray:
+    """Check if an audit indice is present in the shadow model training set.
+
+    Args:
+    ----
+        audit_indicie (int): The audit indice to check.
+        models_in_indicies (list): The list of indices in the shadow model training set.
+
+    Returns:
+    -------
+        list: The mask indicating if the audit indice is present in each shadow model training set.
+
+    """
     num_models = len(models_in_indicies)
     mask = np.zeros(num_models, dtype=np.bool_)
     for i in prange(num_models):
@@ -410,20 +404,4 @@
             if models_in_indicies[i, j] == audit_indicie:
                 mask[i] = True
                 break
-    return mask
-=======
-def indice_in_shadowmodel_training_set(audit_indicie:int, models_in_indicies:list) -> list:
-    """Check if an audit indice is present in the shadow model training set.
-
-    Args:
-    ----
-        audit_indicie (int): The audit indice to check.
-        models_in_indicies (list): The list of indices in the shadow model training set.
-
-    Returns:
-    -------
-        list: The mask indicating if the audit indice is present in each shadow model training set.
-
-    """
-    return [audit_indicie in in_indicies for in_indicies in models_in_indicies]
->>>>>>> 5dd725c2
+    return mask