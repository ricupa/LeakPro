"""Optimizer objects used for GIA training to allow graph utilization through multiple epochs."""
import time
from abc import ABC, abstractmethod
from collections import OrderedDict

from torch import Tensor, zeros_like
from torch.autograd import grad

from leakpro.utils.import_helper import Dict, Self, Tuple


class MetaOptimizer(ABC):
    """Abstract Meta Optimizer."""

    def __init__(self: "MetaOptimizer") -> None:
        """Initialize the MetaOptimizer."""
        raise NotImplementedError("This is an abstract class and should not be instantiated directly.")

    @abstractmethod
    def step(self: "MetaOptimizer", loss: Tensor, params: Dict[str, Tensor]) -> OrderedDict[str, Tensor]:
        """Perform a single optimization step.

        Args:
        ----
            loss (torch.Tensor): The loss value calculated from the model's output.
            params (Dict[str, torch.Tensor]): A dictionary of model parameters to be updated.

        Returns:
        -------
            OrderedDict[str, torch.Tensor]: A new set of parameters which have been updated.

        """
        raise NotImplementedError("This method should be implemented by subclasses.")

class MetaSGD(MetaOptimizer):
    """Implementation of SGD which perform step to a new set of parameters."""

    def __init__(self: Self, lr: float=1e-2) -> None:
        """Init."""
        self.lr = lr

    def step(self: Self, loss: Tensor, params: Dict[str, Tensor]) -> OrderedDict[str, Tensor]:
        """Perform a single optimization step.

        Args:
        ----
            loss (torch.Tensor): The loss value calculated from the model's output.
            params (Dict[str, torch.Tensor]): A dictionary of model parameters to be updated.

        Returns:
        -------
            OrderedDict[str, torch.Tensor]: A new set of parameters which have been updated.

        """
        grad_params = [(name, param) for name, param in params.items() if param.requires_grad]

        # Compute gradients only for grad params
<<<<<<< HEAD
        grads = grad(loss, params.values(), retain_graph=True, create_graph=True, only_inputs=True, allow_unused=True)
        
           
        return OrderedDict(
    (name, param - self.lr * (grad_part if grad_part is not None else param))
    for ((name, param), grad_part) in zip(params.items(), grads))
        

=======
        grads = grad(
            loss, [param for _, param in grad_params],
            retain_graph=True, create_graph=True, only_inputs=True
        )

        grad_iter = iter(grads)
        updated_params = OrderedDict()

        for name, param in params.items():
            if param.requires_grad:
                grad_value = next(grad_iter)
                updated_params[name] = param - self.lr * grad_value
            else:
                # Leave params that does not require grad as they are
                updated_params[name] = param
        return updated_params
>>>>>>> 4b006e0e

class MetaAdam(MetaOptimizer):
    """Implementation of Adam which perform step to a new set of parameters."""

    def __init__(self: Self, lr: float = 1e-2, betas: Tuple[float, float] = (0.9, 0.999), eps: float = 1e-08,
                 weight_decay: float = 0) -> None:
        """Initializes the MetaAdam optimizer.

        Args:
        ----
            lr (float, optional): Learning rate. Default is 1e-2.
            betas (Tuple[float, float], optional): Coefficients used for computing running averages of gradient and its square.
            Default is (0.9, 0.999).
            eps (float, optional): Term added to the denominator to improve numerical stability. Default is 1e-08.
            weight_decay (float, optional): Weight decay (L2 penalty). Default is 0.

        """
        self.lr = lr
        self.weight_decay = weight_decay
        self.beta1 = betas[0]
        self.beta2 = betas[1]
        self.eps = eps
        self.m = {}
        self.v = {}
        self.t = 0

    def step(self: Self, loss: Tensor, params: Dict[str, Tensor]) -> OrderedDict[str, Tensor]:
        """Perform a single optimization step.

        Args:
        ----
            loss (torch.Tensor): The loss value calculated from the model's output.
            params (Dict[str, torch.Tensor]): A dictionary of model parameters to be updated.

        Returns:
        -------
            OrderedDict[str, torch.Tensor]: A new set of parameters which have been updated.

        """
        gradients = grad(loss, [p for p in params.values() if p.requires_grad],
                         retain_graph=True, create_graph=True, only_inputs=True)

        if self.weight_decay != 0:
            gradients = [grad + self.weight_decay * param for grad, param in zip(gradients, params.values())]

        # Initialize m and v
        if not self.m:
            self.m = {name: zeros_like(param) for name, param in params.items()}
            self.v = {name: zeros_like(param) for name, param in params.items()}
        self.t += 1
        new_params = OrderedDict()
        for (name, param), gradient in zip(params.items(), gradients):
            self.m[name] = self.beta1 * self.m[name] + (1 - self.beta1) * gradient
            self.v[name] = self.beta2 * self.v[name] + (1 - self.beta2) * (gradient ** 2)

            m_hat = self.m[name] / (1 - self.beta1**self.t)
            v_hat = self.v[name] / (1 - self.beta2**self.t)

            adam_grad = m_hat / (v_hat.sqrt() + self.eps)

            new_params[name] = param - self.lr * adam_grad
        return new_params<|MERGE_RESOLUTION|>--- conflicted
+++ resolved
@@ -1,5 +1,4 @@
 """Optimizer objects used for GIA training to allow graph utilization through multiple epochs."""
-import time
 from abc import ABC, abstractmethod
 from collections import OrderedDict
 
@@ -55,7 +54,6 @@
         grad_params = [(name, param) for name, param in params.items() if param.requires_grad]
 
         # Compute gradients only for grad params
-<<<<<<< HEAD
         grads = grad(loss, params.values(), retain_graph=True, create_graph=True, only_inputs=True, allow_unused=True)
         
            
@@ -64,24 +62,6 @@
     for ((name, param), grad_part) in zip(params.items(), grads))
         
 
-=======
-        grads = grad(
-            loss, [param for _, param in grad_params],
-            retain_graph=True, create_graph=True, only_inputs=True
-        )
-
-        grad_iter = iter(grads)
-        updated_params = OrderedDict()
-
-        for name, param in params.items():
-            if param.requires_grad:
-                grad_value = next(grad_iter)
-                updated_params[name] = param - self.lr * grad_value
-            else:
-                # Leave params that does not require grad as they are
-                updated_params[name] = param
-        return updated_params
->>>>>>> 4b006e0e
 
 class MetaAdam(MetaOptimizer):
     """Implementation of Adam which perform step to a new set of parameters."""
