--- conflicted
+++ resolved
@@ -77,10 +77,6 @@
                     attr = types.MethodType(attr, handler) # ensure to properly bind methods to handler
                 setattr(handler, name, attr)
 
-<<<<<<< HEAD
-
-=======
->>>>>>> b02d0c1e
         # Load extension class and initiate it using the handler (allows for two-way communication)
         modality_extension_instance = modality_extensions[configs.audit.data_modality]
         if modality_extension_instance is not None:
