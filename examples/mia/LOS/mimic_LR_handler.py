--- conflicted
+++ resolved
@@ -62,17 +62,10 @@
                 optimizer.step()
                 train_loss += loss.item()
 
-<<<<<<< HEAD
         train_acc = train_acc/len(dataloader.dataset)
         train_loss = train_loss/len(dataloader)
         
         output_dict = {"model": model, "metrics": {"accuracy": train_acc, "loss": train_loss}}
         output = TrainingOutput(**output_dict)
         
-        return output
-=======
-        train_acc /= total_samples
-        train_loss /= len(dataloader)
-
-        return {"model": model, "metrics": {"accuracy": train_acc, "loss": train_loss}}
->>>>>>> 314b9646
+        return output