# ruff: noqa
import os
import numpy as np
from sklearn.model_selection import train_test_split
from torch.utils.data import DataLoader, Subset, Dataset
from torchvision import datasets, transforms
import pickle
from torch import cat


class celebADataset(Dataset):
    def __init__(self, x, y, transform=None,  indices=None):
        """
        Dataset for celebA.

        Args:
            x (torch.Tensor): Tensor of input images.
            y (torch.Tensor): Tensor of labels.
            transform (callable, optional): Optional transform to be applied on the image tensors.
        """
        self.x = x
        self.y = y
        self.transform = transform
        self.indices = indices

    def __len__(self):
        """Return the total number of samples."""
        return len(self.y)

    def __getitem__(self, idx):
        """Retrieve the image and its corresponding label at index 'idx'."""
        image = self.x[idx]
        label = self.y[idx]

        # Apply transformations to the image if any
        if self.transform:
            image = self.transform(image)

        return image, label
    
    def get_classes(self):
        return len(self.y.unique())
    
    

    @classmethod
    def from_celebA(cls, config, subfolder):
        re_size = 64
        crop_size = 108
        offset_height = (218 - crop_size) // 2
        offset_width = (178 - crop_size) // 2
        crop = lambda x: x[:, offset_height:offset_height + crop_size, offset_width:offset_width + crop_size]    
        
        data_dir = config["data"]["data_dir"]
        train_transform = transforms.Compose([
           transforms.ToTensor(),
           transforms.Lambda(crop),
           transforms.ToPILImage(),
           transforms.Resize((re_size, re_size)),
           transforms.ToTensor(),
        ])

        train_dataset = datasets.ImageFolder(
            os.path.join(data_dir, subfolder),
            transform=train_transform
        )

        # Override the labels in the dataset.samples by extracting the folder name 
        # and converting it to an integer to represent the class index
        # This is necessary because the labels in ImageFolder are based on the folder names
        # and we want to ensure they are consistent with the class indices
        for i, (path, _) in enumerate(train_dataset.samples):
            folder_name = os.path.basename(os.path.dirname(path))
            train_dataset.samples[i] = (path, int(folder_name))

        # Proceed with preparing the loader and collecting the data
        loader = DataLoader(train_dataset, batch_size=1, shuffle=False)

        data_list = []
        target_list = []
        for data, target in loader:
            data_list.append(data)  # Remove batch dimension
            target_list.append(target)

        data = cat(data_list, dim=0)  # Shape: (N, C, H, W)
        targets = cat(target_list, dim=0)  # Shape: (N,)


        return cls(data, targets)


    def subset(self, indices):
        """Return a subset of the dataset based on the given indices."""
        return celebADataset(self.x[indices], self.y[indices], transform=self.transform)


def get_celebA_train_test_loader(train_config):
    """This function returns the train and test data loaders for the private CelebA dataset."""
    # TODO: Stratified sampling for train and test
    train_fraction = train_config["data"]["f_train"]
    test_fraction = train_config["data"]["f_test"]
    batch_size = train_config["train"]["batch_size"]
    data_dir =  train_config["data"]["data_dir"] + "/celebA_private_data.pkl"

    if not os.path.exists(data_dir):
        population_dataset = celebADataset.from_celebA(config=train_config, subfolder='private')
        with open(data_dir, "wb") as file:
            pickle.dump(population_dataset, file)
            print(f"Save data to {data_dir}")
    else:
        with open(data_dir, "rb") as file:
            population_dataset = pickle.load(file)
            print(f"Load data from {data_dir}")
    
    dataset_size = len(population_dataset)
    train_size = int(train_fraction * dataset_size)
    test_size = int(test_fraction * dataset_size)

    # Use sklearn's train_test_split to split into train and test indices
    selected_index = np.random.choice(np.arange(dataset_size), train_size + test_size, replace=False)
    train_indices, test_indices = train_test_split(selected_index, test_size=test_size)

    train_subset = Subset(population_dataset, train_indices)
    test_subset = Subset(population_dataset, test_indices)

<<<<<<< HEAD
    train_loader = DataLoader(train_subset, batch_size =batch_size, shuffle=True)
    test_loader = DataLoader(test_subset, batch_size= batch_size, shuffle=True)
=======
    train_loader = DataLoader(train_subset, batch_size =batch_size, shuffle=False)
    test_loader = DataLoader(test_subset, batch_size= batch_size, shuffle=False)
>>>>>>> f3300328

    return train_loader, test_loader


def get_celebA_publicloader(train_config):
    """This function returns the data loader for the public CelebA dataset."""
    batch_size = train_config["train"]["batch_size"]
    data_dir =  train_config["data"]["data_dir"] + "/celebA_public_data.pkl"

    if not os.path.exists(data_dir):
        population_dataset = celebADataset.from_celebA(config=train_config, subfolder='public')
        with open(data_dir, "wb") as file:
            pickle.dump(population_dataset, file)
            print(f"Save data to {data_dir}")
    else:
        with open(data_dir, "rb") as file:
            population_dataset = pickle.load(file)
            print(f"Load data from {data_dir}")

    return DataLoader(population_dataset, batch_size =batch_size, shuffle=False)

<|MERGE_RESOLUTION|>--- conflicted
+++ resolved
@@ -123,13 +123,9 @@
     train_subset = Subset(population_dataset, train_indices)
     test_subset = Subset(population_dataset, test_indices)
 
-<<<<<<< HEAD
     train_loader = DataLoader(train_subset, batch_size =batch_size, shuffle=True)
     test_loader = DataLoader(test_subset, batch_size= batch_size, shuffle=True)
-=======
-    train_loader = DataLoader(train_subset, batch_size =batch_size, shuffle=False)
-    test_loader = DataLoader(test_subset, batch_size= batch_size, shuffle=False)
->>>>>>> f3300328
+
 
     return train_loader, test_loader
 
