--- conflicted
+++ resolved
@@ -1,24 +1,6 @@
 audit:  # Configurations for auditing
   random_seed: 1234  # Integer specifying the random seed
   attack_list:
-<<<<<<< HEAD
-    # mia attacks
-    rmia:
-      training_data_fraction: 0.1  # Fraction of the auxilary dataset to use for this attack (in each shadow model training)
-      attack_data_fraction: 0.025 # Fraction of auxiliary dataset to sample from during attack
-      num_shadow_models: 2 # Number of shadow models to train
-      online: False # perform online or offline attack
-    qmia:
-      training_data_fraction: 0.5  # Fraction of the auxilary dataset (data without train and test indices) to use for training the quantile regressor
-      epochs: 5  # Number of training epochs for quantile regression
-    population:
-      attack_data_fraction: 0.1  # Fraction of the auxilary dataset to use for this attack
-    lira:
-      training_data_fraction: 0.1  # Fraction of the auxilary dataset to use for this attack (in each shadow model training)
-      num_shadow_models: 8 # Number of shadow models to train
-      online: False # perform online or offline attack
-      fixed_variance: True # Use a fixed variance for the whole audit
-=======
     # rmia:
     #   training_data_fraction: 0.1  # Fraction of the auxilary dataset to use for this attack (in each shadow model training)
     #   attack_data_fraction: 0.1 # Fraction of auxiliary dataset to sample from during attack
@@ -34,7 +16,6 @@
     #   num_shadow_models: 4 # Number of shadow models to train
     #   online: False # perform online or offline attack
     #   fixed_variance: True # Use a fixed variance for the whole audit
->>>>>>> d6eb0ac9
     loss_traj:
       training_distill_data_fraction : 0.2 # Fraction of the auxilary dataset to use for training the distillation models D_s = (1-D_KD)/2
       number_of_traj: 1 # Number of epochs (number of points in the loss trajectory)
